'use client';

<<<<<<< HEAD
export const dynamic = 'force-dynamic'; // no SSG; avoids server touching map

import React, { useMemo, useState } from 'react';
import dynamic from 'next/dynamic';

// Load the map client-only so server never evaluates react-leaflet/leaflet
const ClientMap = dynamic(() => import('@/components/ClientMap'), { ssr: false });

type ExtraParams = Record<string, string | number | boolean>;
=======
export const dynamic = 'force-dynamic'; // disable SSG for this route

import React from 'react';
import nextDynamic from 'next/dynamic';

// Import the client-only map component (use RELATIVE path so no alias issues)
const ClientMap = nextDynamic(
  () => import('../../components/ClientMap'),
  { ssr: false }
);
>>>>>>> afab50f5

const DEFAULT_CENTER: [number, number] = [51.5074, -0.1278]; // London
const DEFAULT_ZOOM = 12;

export default function Model1HeatmapPage() {
<<<<<<< HEAD
  const [showMarkers, setShowMarkers] = useState(true);

=======
>>>>>>> afab50f5
  const tileUrl =
    process.env.NEXT_PUBLIC_TILE_URL ||
    'https://{s}.tile.openstreetmap.org/{z}/{x}/{y}.png';

<<<<<<< HEAD
  const extraParams: ExtraParams = useMemo(
    () => ({
      source: 'osm', // swap to 'council' if your API supports it
      minPower: 0,
    }),
    []
  );

  return (
    <div className="w-full h-[calc(100vh-120px)] relative">
      {/* UI controls */}
      <div className="absolute z-[1000] right-3 top-3 bg-white/90 rounded-xl shadow p-2 flex items-center gap-3">
        <label className="flex items-center gap-2 text-sm">
          <input
            type="checkbox"
            checked={showMarkers}
            onChange={(e) => setShowMarkers(e.target.checked)}
          />
          Show markers
        </label>
      </div>

      <ClientMap
        center={DEFAULT_CENTER}
        zoom={DEFAULT_ZOOM}
        tileUrl={tileUrl}
        showMarkers={showMarkers}
        extraParams={extraParams}
      />
=======
  return (
    <div className="w-full h-screen">
      <ClientMap center={DEFAULT_CENTER} zoom={DEFAULT_ZOOM} tileUrl={tileUrl} />
>>>>>>> afab50f5
    </div>
  );
}<|MERGE_RESOLUTION|>--- conflicted
+++ resolved
@@ -1,16 +1,5 @@
 'use client';
 
-<<<<<<< HEAD
-export const dynamic = 'force-dynamic'; // no SSG; avoids server touching map
-
-import React, { useMemo, useState } from 'react';
-import dynamic from 'next/dynamic';
-
-// Load the map client-only so server never evaluates react-leaflet/leaflet
-const ClientMap = dynamic(() => import('@/components/ClientMap'), { ssr: false });
-
-type ExtraParams = Record<string, string | number | boolean>;
-=======
 export const dynamic = 'force-dynamic'; // disable SSG for this route
 
 import React from 'react';
@@ -21,56 +10,18 @@
   () => import('../../components/ClientMap'),
   { ssr: false }
 );
->>>>>>> afab50f5
 
 const DEFAULT_CENTER: [number, number] = [51.5074, -0.1278]; // London
 const DEFAULT_ZOOM = 12;
 
 export default function Model1HeatmapPage() {
-<<<<<<< HEAD
-  const [showMarkers, setShowMarkers] = useState(true);
-
-=======
->>>>>>> afab50f5
   const tileUrl =
     process.env.NEXT_PUBLIC_TILE_URL ||
     'https://{s}.tile.openstreetmap.org/{z}/{x}/{y}.png';
 
-<<<<<<< HEAD
-  const extraParams: ExtraParams = useMemo(
-    () => ({
-      source: 'osm', // swap to 'council' if your API supports it
-      minPower: 0,
-    }),
-    []
-  );
-
-  return (
-    <div className="w-full h-[calc(100vh-120px)] relative">
-      {/* UI controls */}
-      <div className="absolute z-[1000] right-3 top-3 bg-white/90 rounded-xl shadow p-2 flex items-center gap-3">
-        <label className="flex items-center gap-2 text-sm">
-          <input
-            type="checkbox"
-            checked={showMarkers}
-            onChange={(e) => setShowMarkers(e.target.checked)}
-          />
-          Show markers
-        </label>
-      </div>
-
-      <ClientMap
-        center={DEFAULT_CENTER}
-        zoom={DEFAULT_ZOOM}
-        tileUrl={tileUrl}
-        showMarkers={showMarkers}
-        extraParams={extraParams}
-      />
-=======
   return (
     <div className="w-full h-screen">
       <ClientMap center={DEFAULT_CENTER} zoom={DEFAULT_ZOOM} tileUrl={tileUrl} />
->>>>>>> afab50f5
     </div>
   );
 }